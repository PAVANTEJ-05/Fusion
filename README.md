--- conflicted
+++ resolved
@@ -1,394 +1,280 @@
-<<<<<<< HEAD
-# 🚀 Fusion+ Cross-Chain Escrow Swaps
-
-> 🔗 **Trustless atomic swaps between Base Sepolia and Etherlink testnets**
-
-**Fusion+** is a cutting-edge **proof-of-concept** blockchain application that enables **atomic, trustless token swaps** between different blockchain networks without relying on centralized bridges or intermediaries. Currently supporting **Base Sepolia** and **Etherlink** testnets, this project demonstrates how cryptographic primitives can solve one of DeFi's biggest challenges: secure cross-chain asset transfers.
-
-## 🎯 Problem Statement
-
-Traditional cross-chain swaps suffer from:
-- 🔐 **Trust Requirements**: Relying on centralized bridges
-- ⚡ **Security Risks**: Vulnerability to bridge hacks and exploits  
-- 🕐 **Timing Issues**: Risk of funds being permanently locked
-- 💸 **High Fees**: Expensive intermediary costs
-
-## ✨ Key Features
-
-### 🔒 **Cryptographic Security**
-- **Hashlock Mechanism**: Uses SHA-256 hashes for secure secret-based unlocking
-- **Timelock Safety**: Built-in expiration prevents permanent fund loss
-- **Atomic Guarantees**: Either both sides complete or neither does
-
-### 🌐 **Cross-Chain Support**
-- **Base Sepolia**: Ethereum Layer 2 testnet integration
-- **Etherlink**: Tezos-based blockchain support
-- **Extensible Design**: Architecture supports additional chains
-
-### 🏭 **Smart Contract Factory Pattern**
-- **Scalable Deployment**: Factory contracts create individual escrows
-- **Gas Optimization**: Efficient contract instantiation
-- **Modular Architecture**: Clean separation of concerns
-
-### 🛡️ **Advanced Security Features**
-- **No Bridge Dependencies**: Eliminates bridge-related vulnerabilities
-- **Trustless Design**: No need for trusted third parties
-- **Timeout Protection**: Automatic fund recovery mechanisms
-
-## 🔄 How It Works
-
-### **Step 1: Order Creation** 📝
-```
-👤 Maker creates swap order:
-├── Source Chain: Base Sepolia
-├── Offer: 100 USDC
-├── Target Chain: Etherlink  
-└── Want: 95 DAI
-```
-
-### **Step 2: Order Acceptance** 🤝
-```
-👤 Taker accepts order:
-├── Generates shared secret
-├── Creates cryptographic hashlock
-└── Initiates escrow deployment
-```
-
-### **Step 3: Escrow Deployment & Fund Locking** 🔐
-```
-🏭 Factory Contracts Deploy:
-├── Base Sepolia Escrow
-│   ├── Locks 100 USDC
-│   ├── Hashlock: 0xabc123...
-│   └── Timelock: 24 hours
-└── Etherlink Escrow
-    ├── Locks 95 DAI
-    ├── Same Hashlock: 0xabc123...
-    └── Timelock: 12 hours
-```
-
-### **Step 4: Atomic Settlement** ⚡
-```
-🔓 Settlement Process:
-├── Taker reveals secret on Etherlink → Claims 95 DAI
-├── Secret becomes public on blockchain
-├── Maker uses revealed secret on Base → Claims 100 USDC
-└── ✅ Swap Complete!
-
-⏰ Fallback: If timeout expires → Both parties reclaim funds
-```
-
-## 🛠️ Technical Stack
-
-### **Smart Contracts** 📋
-- **Language**: Solidity ^0.8.0
-- **Framework**: Foundry
-- **Pattern**: Factory + Implementation contracts
-- **Security**: Hashlock + Timelock mechanisms
-
-### **Integration Layer** 🔌
-- **Cross-Chain SDK**: 1inch Cross-Chain SDK
-- **Blockchain Interaction**: Ethers.js
-- **Language**: TypeScript
-- **Package Manager**: PNPM
-
-### **Supported Networks** 🌐
-| Network | Type | RPC | Factory Contract |
-|---------|------|-----|------------------|
-| Base Sepolia | L2 Testnet | Custom RPC | `0x...` |
-| Etherlink | Tezos-based | Custom RPC | `0x...` |
-
-## 🚀 Quick Start
-
-### **Prerequisites** 📋
-```bash
-# Required tools
-- Node.js v18+
-- PNPM
-- Foundry
-- Git
-```
-
-### **Installation** 💻
-```bash
-# Clone the repository
-git clone https://github.com/Shashwat-Nautiyal/-Fusion.git
-cd Fusion
-
-# Install dependencies
-pnpm install
-
-# Install Foundry dependencies
-forge install
-```
-
-### **Environment Setup** 🔧
-Create a `.env` file:
-```env
-# Network RPCs
-BASE_SEPOLIA_RPC=your_base_sepolia_rpc_url
-ETHERLINK_RPC=your_etherlink_rpc_url
-
-# Private Keys (for testing only!)
-PRIVATE_KEY_1=your_test_private_key_1
-PRIVATE_KEY_2=your_test_private_key_2
-
-# Factory Contract Addresses
-BASE_FACTORY_ADDRESS=0x...
-ETHERLINK_FACTORY_ADDRESS=0x...
-```
-
-### **Build & Test** 🧪
-```bash
-# Compile contracts
-forge build
-
-# Run comprehensive test suite
-pnpm test
-
-# Run specific test
-forge test -vvv
-```
-
-## 📊 Contract Architecture
-
-### **Factory Contracts** 🏭
-```solidity
-contract EscrowFactory {
-    function createEscrow(
-        bytes32 hashlock,
-        uint256 timelock,
-        address recipient,
-        uint256 amount
-    ) external returns (address escrow);
-}
-```
-
-### **Escrow Implementation** 🔐
-```solidity
-contract Escrow {
-    // Hashlock: Cryptographic security
-    bytes32 public hashlock;
-    
-    // Timelock: Time-based safety
-    uint256 public timelock;
-    
-    // Claim with secret
-    function claim(string calldata secret) external;
-    
-    // Reclaim after timeout
-    function reclaim() external;
-}
-```
-
-## 🔐 Security Model
-
-### **Hashlock Security** 🛡️
-- **One-way Function**: SHA-256 ensures secret cannot be reverse-engineered
-- **Atomic Revelation**: Secret revealed on one chain enables claim on other
-- **Cryptographic Proof**: Mathematical guarantee of authenticity
-
-### **Timelock Safety** ⏰
-- **Asymmetric Timeouts**: Different expiration times prevent deadlocks
-- **Automatic Recovery**: Funds automatically recoverable after timeout
-- **Fail-Safe Design**: System defaults to returning funds to owners
-
-### **Economic Incentives** 💰
-- **Completion Reward**: Both parties benefit from successful completion
-- **Time Pressure**: Earlier timeout encourages prompt execution
-- **Risk Mitigation**: No permanent fund loss possible
-
-## 🧪 Testing Framework
-
-### **Comprehensive Test Suite** ✅
-```bash
-tests/
-├── unit/
-│   ├── EscrowFactory.t.sol      # Factory functionality
-│   ├── Escrow.t.sol             # Individual escrow logic
-│   └── Hashlock.t.sol           # Cryptographic primitives
-├── integration/
-│   ├── CrossChainSwap.t.sol     # End-to-end swap flows
-│   └── TimeoutScenarios.t.sol   # Edge case handling
-└── e2e/
-    └── FullSwapCycle.t.sol      # Complete user journey
-```
-
-### **Test Coverage** 📈
-- ✅ **Happy Path**: Successful swap completion
-- ✅ **Timeout Scenarios**: Fund recovery mechanisms
-- ✅ **Invalid Secrets**: Security boundary testing
-- ✅ **Cross-Chain Coordination**: Network interaction verification
-
-## 🌍 Use Cases
-
-### **DeFi Protocols** 💱
-- **DEX Integration**: Enable cross-chain trading pairs
-- **Liquidity Bridging**: Move assets between ecosystems
-- **Yield Farming**: Access opportunities across chains
-
-### **Individual Traders** 👤
-- **Portfolio Rebalancing**: Move assets without centralized risk
-- **Arbitrage Opportunities**: Exploit price differences across chains
-- **Ecosystem Migration**: Transfer holdings between preferred networks
-
-### **Developers** 👨💻
-- **dApp Integration**: Build cross-chain functionality
-- **Research Platform**: Study atomic swap mechanisms
-- **Infrastructure Building**: Create trustless bridge alternatives
-
-## ⚠️ Important Disclaimers
-
-### **Testnet Only** 🧪
-- **Current Status**: Proof-of-concept on testnets
-- **Not Production Ready**: Requires security audits
-- **Educational Purpose**: Designed for learning and testing
-
-### **Risk Considerations** ⚠️
-- **Smart Contract Risk**: Potential bugs in contract logic
-- **Network Risk**: Testnet instability
-- **Key Management**: Secure private key handling required
-
-## 🤝 Contributing
-
-We welcome contributions! Please see our [Contributing Guidelines](CONTRIBUTING.md) for details.
-
-### **Development Workflow** 🔄
-1. 🍴 Fork the repository
-2. 🌿 Create feature branch (`git checkout -b feature/amazing-feature`)
-3. 💾 Commit changes (`git commit -m 'Add amazing feature'`)
-4. 📤 Push to branch (`git push origin feature/amazing-feature`)
-5. 🔄 Open Pull Request
-
-## 📄 License
-
-This project is licensed under the MIT License - see the [LICENSE](LICENSE) file for details.
-
-## 🙏 Acknowledgments
-
-- **1inch Network**: Cross-chain SDK integration
-- **Foundry Team**: Development framework
-- **Base**: Testnet infrastructure
-- **Tezos**: Etherlink blockchain support
-
-## 📞 Contact & Support
-
-- **GitHub Issues**: [Report bugs or request features](https://github.com/Shashwat-Nautiyal/-Fusion/issues)
-- **Discussions**: [Join community discussions](https://github.com/Shashwat-Nautiyal/-Fusion/discussions)
-
-⭐ **Star this repository if you find it useful!** ⭐
-
-
-=======
-# 🔁 Fusion+ Cross-Chain Escrow Swaps (Base Sepolia ↔ Etherlink)
-
-🚀 A minimal proof-of-concept for atomic, trustless swaps across different testnets using escrows and the 1inch cross-chain SDK.
-
- This project enables token swaps between Base Sepolia and Etherlink testnets without relying on a single bridging mechanism or external sequencers. Swaps are settled using smart contract escrows, secured by hashlocks and timelocks, and executed using the 1inch SDK.
-
----
-
-## ✨ Features
-
-- ⛓️ Trustless swaps between Base Sepolia & Etherlink testnets
-- 🔐 Escrow contracts on both chains with onchain hashlock + timelock settlement
-- ⚡ Uses 1inch cross-chain SDK for order routing and relayer abstraction
-- 🧪 Complete end-to-end test suite for swap flows across both chains
-
----
-
-## 🧠 How It Works
-
-1. **Maker creates an order** specifying:
-   - Source chain, destination chain
-   - Token & amount offered
-   - Token & amount expected in return
-
-2. **Taker accepts the order** using a shared secret, generating a hashlock.
-
-3. The system:
-   - 🏗 Deploys source & destination escrows via factory contracts
-   - ⛓ Locks funds with hashlock & timelock
-   - ✅ On destination chain, taker claims tokens by revealing the secret
-   - 🔁 On source chain, maker uses the revealed secret to claim the counter tokens
-
-4. If timeout expires, escrows can be reclaimed by their creators using the timelock mechanism.
-
----
-
-## 🧰 Tech Stack
-
-- ⚙️ Foundry (Solidity)
-- 🧪 Ethers.js (for contract interactions)
-- 💻 TypeScript for scripting/tests
-- 🌉 1inch Cross-Chain SDK
-- 🌐 Base Sepolia + Etherlink testnets
-
----
-
-## 🛠️ Installation
-
-Clone the repository and install dependencies:
-
-```bash
-git clone https://github.com/your-username/fusion-plus-crosschain-escrow.git
-cd fusion-plus-crosschain-escrow
-pnpm install
-````
-
-Set up your environment variables:
-
-```bash
-cp .env.example .env
-# Then edit .env with your RPC URLs, private key, and factory addresses
-```
-
----
-
-## 🔐 .env Configuration
-
-Create a .env file with the following:
-
-```env
-BASE_SEPOLIA_RPC=https://...
-ETHERLINK_RPC=https://...
-PRIVATE_KEY=your_private_key
-ESCROW_FACTORY_BASE=0xabcSRC...
-ESCROW_FACTORY_ETHERLINK=0xabcDST...
-```
-
----
-
-## 🧪 Run Tests
-
-Run all cross-chain tests with:
-
-```bash
-pnpm test
-```
-
-You can also run individual test files (e.g. main.spec.ts).
-
----
-
-## 📦 Build Contracts
-
-Compile contracts using:
-
-```bash
-forge build
-```
-
----
-
-## 📎 Notes
-
-* The factories for Base Sepolia and Etherlink have different addresses. The tests and deployment logic respect this and fetch addresses from the .env file.
-* Escrow implementation contracts (SRC and DST) are deployed and referenced via the factory.
-
----
-
-## 🏁 Status
-
-✅ Working prototype for hashlock-based swaps across Base Sepolia and Etherlink testnets using separate escrow contracts and the 1inch cross-chain SDK.
->>>>>>> a499d440
+
+# 🚀 Fusion+ Cross-Chain Escrow Swaps
+
+> 🔗 **Trustless atomic swaps between Base Sepolia and Etherlink testnets**
+
+**Fusion+** is a cutting-edge **proof-of-concept** blockchain application that enables **atomic, trustless token swaps** between different blockchain networks without relying on centralized bridges or intermediaries. Currently supporting **Base Sepolia** and **Etherlink** testnets, this project demonstrates how cryptographic primitives can solve one of DeFi's biggest challenges: secure cross-chain asset transfers.
+
+## 🎯 Problem Statement
+
+Traditional cross-chain swaps suffer from:
+- 🔐 **Trust Requirements**: Relying on centralized bridges
+- ⚡ **Security Risks**: Vulnerability to bridge hacks and exploits  
+- 🕐 **Timing Issues**: Risk of funds being permanently locked
+- 💸 **High Fees**: Expensive intermediary costs
+
+## ✨ Key Features
+
+### 🔒 **Cryptographic Security**
+- **Hashlock Mechanism**: Uses SHA-256 hashes for secure secret-based unlocking
+- **Timelock Safety**: Built-in expiration prevents permanent fund loss
+- **Atomic Guarantees**: Either both sides complete or neither does
+
+### 🌐 **Cross-Chain Support**
+- **Base Sepolia**: Ethereum Layer 2 testnet integration
+- **Etherlink**: Tezos-based blockchain support
+- **Extensible Design**: Architecture supports additional chains
+
+### 🏭 **Smart Contract Factory Pattern**
+- **Scalable Deployment**: Factory contracts create individual escrows
+- **Gas Optimization**: Efficient contract instantiation
+- **Modular Architecture**: Clean separation of concerns
+
+### 🛡️ **Advanced Security Features**
+- **No Bridge Dependencies**: Eliminates bridge-related vulnerabilities
+- **Trustless Design**: No need for trusted third parties
+- **Timeout Protection**: Automatic fund recovery mechanisms
+
+## 🔄 How It Works
+
+### **Step 1: Order Creation** 📝
+```
+👤 Maker creates swap order:
+├── Source Chain: Base Sepolia
+├── Offer: 100 USDC
+├── Target Chain: Etherlink  
+└── Want: 95 DAI
+```
+
+### **Step 2: Order Acceptance** 🤝
+```
+👤 Taker accepts order:
+├── Generates shared secret
+├── Creates cryptographic hashlock
+└── Initiates escrow deployment
+```
+
+### **Step 3: Escrow Deployment & Fund Locking** 🔐
+```
+🏭 Factory Contracts Deploy:
+├── Base Sepolia Escrow
+│   ├── Locks 100 USDC
+│   ├── Hashlock: 0xabc123...
+│   └── Timelock: 24 hours
+└── Etherlink Escrow
+    ├── Locks 95 DAI
+    ├── Same Hashlock: 0xabc123...
+    └── Timelock: 12 hours
+```
+
+### **Step 4: Atomic Settlement** ⚡
+```
+🔓 Settlement Process:
+├── Taker reveals secret on Etherlink → Claims 95 DAI
+├── Secret becomes public on blockchain
+├── Maker uses revealed secret on Base → Claims 100 USDC
+└── ✅ Swap Complete!
+
+⏰ Fallback: If timeout expires → Both parties reclaim funds
+```
+
+## 🛠️ Technical Stack
+
+### **Smart Contracts** 📋
+- **Language**: Solidity ^0.8.0
+- **Framework**: Foundry
+- **Pattern**: Factory + Implementation contracts
+- **Security**: Hashlock + Timelock mechanisms
+
+### **Integration Layer** 🔌
+- **Cross-Chain SDK**: 1inch Cross-Chain SDK
+- **Blockchain Interaction**: Ethers.js
+- **Language**: TypeScript
+- **Package Manager**: PNPM
+
+### **Supported Networks** 🌐
+| Network | Type | RPC | Factory Contract |
+|---------|------|-----|------------------|
+| Base Sepolia | L2 Testnet | Custom RPC | `0x...` |
+| Etherlink | Tezos-based | Custom RPC | `0x...` |
+
+## 🚀 Quick Start
+
+### **Prerequisites** 📋
+```bash
+# Required tools
+- Node.js v18+
+- PNPM
+- Foundry
+- Git
+```
+
+### **Installation** 💻
+```bash
+# Clone the repository
+git clone https://github.com/Shashwat-Nautiyal/-Fusion.git
+cd Fusion
+
+# Install dependencies
+pnpm install
+
+# Install Foundry dependencies
+forge install
+```
+
+### **Environment Setup** 🔧
+Create a `.env` file:
+```env
+# Network RPCs
+BASE_SEPOLIA_RPC=your_base_sepolia_rpc_url
+ETHERLINK_RPC=your_etherlink_rpc_url
+
+# Private Keys (for testing only!)
+PRIVATE_KEY_1=your_test_private_key_1
+PRIVATE_KEY_2=your_test_private_key_2
+
+# Factory Contract Addresses
+BASE_FACTORY_ADDRESS=0x...
+ETHERLINK_FACTORY_ADDRESS=0x...
+```
+
+### **Build & Test** 🧪
+```bash
+# Compile contracts
+forge build
+
+# Run comprehensive test suite
+pnpm test
+
+# Run specific test
+forge test -vvv
+```
+
+## 📊 Contract Architecture
+
+### **Factory Contracts** 🏭
+```solidity
+contract EscrowFactory {
+    function createEscrow(
+        bytes32 hashlock,
+        uint256 timelock,
+        address recipient,
+        uint256 amount
+    ) external returns (address escrow);
+}
+```
+
+### **Escrow Implementation** 🔐
+```solidity
+contract Escrow {
+    // Hashlock: Cryptographic security
+    bytes32 public hashlock;
+    
+    // Timelock: Time-based safety
+    uint256 public timelock;
+    
+    // Claim with secret
+    function claim(string calldata secret) external;
+    
+    // Reclaim after timeout
+    function reclaim() external;
+}
+```
+
+## 🔐 Security Model
+
+### **Hashlock Security** 🛡️
+- **One-way Function**: SHA-256 ensures secret cannot be reverse-engineered
+- **Atomic Revelation**: Secret revealed on one chain enables claim on other
+- **Cryptographic Proof**: Mathematical guarantee of authenticity
+
+### **Timelock Safety** ⏰
+- **Asymmetric Timeouts**: Different expiration times prevent deadlocks
+- **Automatic Recovery**: Funds automatically recoverable after timeout
+- **Fail-Safe Design**: System defaults to returning funds to owners
+
+### **Economic Incentives** 💰
+- **Completion Reward**: Both parties benefit from successful completion
+- **Time Pressure**: Earlier timeout encourages prompt execution
+- **Risk Mitigation**: No permanent fund loss possible
+
+## 🧪 Testing Framework
+
+### **Comprehensive Test Suite** ✅
+```bash
+tests/
+├── unit/
+│   ├── EscrowFactory.t.sol      # Factory functionality
+│   ├── Escrow.t.sol             # Individual escrow logic
+│   └── Hashlock.t.sol           # Cryptographic primitives
+├── integration/
+│   ├── CrossChainSwap.t.sol     # End-to-end swap flows
+│   └── TimeoutScenarios.t.sol   # Edge case handling
+└── e2e/
+    └── FullSwapCycle.t.sol      # Complete user journey
+```
+
+### **Test Coverage** 📈
+- ✅ **Happy Path**: Successful swap completion
+- ✅ **Timeout Scenarios**: Fund recovery mechanisms
+- ✅ **Invalid Secrets**: Security boundary testing
+- ✅ **Cross-Chain Coordination**: Network interaction verification
+
+## 🌍 Use Cases
+
+### **DeFi Protocols** 💱
+- **DEX Integration**: Enable cross-chain trading pairs
+- **Liquidity Bridging**: Move assets between ecosystems
+- **Yield Farming**: Access opportunities across chains
+
+### **Individual Traders** 👤
+- **Portfolio Rebalancing**: Move assets without centralized risk
+- **Arbitrage Opportunities**: Exploit price differences across chains
+- **Ecosystem Migration**: Transfer holdings between preferred networks
+
+### **Developers** 👨💻
+- **dApp Integration**: Build cross-chain functionality
+- **Research Platform**: Study atomic swap mechanisms
+- **Infrastructure Building**: Create trustless bridge alternatives
+
+## ⚠️ Important Disclaimers
+
+### **Testnet Only** 🧪
+- **Current Status**: Proof-of-concept on testnets
+- **Not Production Ready**: Requires security audits
+- **Educational Purpose**: Designed for learning and testing
+
+### **Risk Considerations** ⚠️
+- **Smart Contract Risk**: Potential bugs in contract logic
+- **Network Risk**: Testnet instability
+- **Key Management**: Secure private key handling required
+
+## 🤝 Contributing
+
+We welcome contributions! Please see our [Contributing Guidelines](CONTRIBUTING.md) for details.
+
+### **Development Workflow** 🔄
+1. 🍴 Fork the repository
+2. 🌿 Create feature branch (`git checkout -b feature/amazing-feature`)
+3. 💾 Commit changes (`git commit -m 'Add amazing feature'`)
+4. 📤 Push to branch (`git push origin feature/amazing-feature`)
+5. 🔄 Open Pull Request
+
+## 📄 License
+
+This project is licensed under the MIT License - see the [LICENSE](LICENSE) file for details.
+
+## 🙏 Acknowledgments
+
+- **1inch Network**: Cross-chain SDK integration
+- **Foundry Team**: Development framework
+- **Base**: Testnet infrastructure
+- **Tezos**: Etherlink blockchain support
+
+## 📞 Contact & Support
+
+- **GitHub Issues**: [Report bugs or request features](https://github.com/Shashwat-Nautiyal/-Fusion/issues)
+- **Discussions**: [Join community discussions](https://github.com/Shashwat-Nautiyal/-Fusion/discussions)
+
+⭐ **Star this repository if you find it useful!** ⭐
+